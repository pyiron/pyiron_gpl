"""
Setuptools based setup module
"""
from setuptools import setup, find_packages
import versioneer

setup(
    name='pyiron-gpl',
    version=versioneer.get_version(),
    description='pyiron - an integrated development environment (IDE) for computational materials science.',
    long_description='http://pyiron.org',

    url='https://github.com/pyiron/pyiron_gpl',
    author='Max-Planck-Institut für Eisenforschung GmbH - Computational Materials Design (CM) Department',
    author_email='janssen@mpie.de',
    license='GPLv3',

    classifiers=['Development Status :: 5 - Production/Stable',
                 'Topic :: Scientific/Engineering :: Physics',
                 'License :: OSI Approved :: BSD License',
                 'Intended Audience :: Science/Research',
                 'Operating System :: OS Independent',
                 'Programming Language :: Python :: 3.9',
                 'Programming Language :: Python :: 3.10',
                 'Programming Language :: Python :: 3.11',
    ],

    keywords='pyiron',
    packages=find_packages(exclude=["*tests*", "*docs*", "*binder*", "*conda*", "*notebooks*", "*.ci_support*"]),
    install_requires=[
        'molmod==1.4.8',
        'numpy==1.26.4',
<<<<<<< HEAD
        'atomistics==0.1.26',
        'pyiron_atomistics==0.5.0',
=======
        'atomistics==0.1.24',
        'pyiron_atomistics==0.5.1',
>>>>>>> 8e0d7f29
        'spglib==2.3.1',
        'scipy==1.12.0',
        'quickff==2.2.4',
        'tamkin==1.2.6',
        'yaff==1.6.0'
    ],
    cmdclass=versioneer.get_cmdclass(),

    )<|MERGE_RESOLUTION|>--- conflicted
+++ resolved
@@ -30,13 +30,8 @@
     install_requires=[
         'molmod==1.4.8',
         'numpy==1.26.4',
-<<<<<<< HEAD
-        'atomistics==0.1.26',
-        'pyiron_atomistics==0.5.0',
-=======
-        'atomistics==0.1.24',
+        'atomistics==0.1.25',
         'pyiron_atomistics==0.5.1',
->>>>>>> 8e0d7f29
         'spglib==2.3.1',
         'scipy==1.12.0',
         'quickff==2.2.4',
