"""
Setuptools based setup module
"""
from setuptools import setup, find_packages
import versioneer

setup(
    name='pyiron-gpl',
    version=versioneer.get_version(),
    description='pyiron - an integrated development environment (IDE) for computational materials science.',
    long_description='http://pyiron.org',

    url='https://github.com/pyiron/pyiron_gpl',
    author='Max-Planck-Institut für Eisenforschung GmbH - Computational Materials Design (CM) Department',
    author_email='janssen@mpie.de',
    license='GPLv3',

    classifiers=['Development Status :: 5 - Production/Stable',
                 'Topic :: Scientific/Engineering :: Physics',
                 'License :: OSI Approved :: BSD License',
                 'Intended Audience :: Science/Research',
                 'Operating System :: OS Independent',
                 'Programming Language :: Python :: 3',
                 'Programming Language :: Python :: 3.4',
                 'Programming Language :: Python :: 3.5',
                 'Programming Language :: Python :: 3.6',
                 'Programming Language :: Python :: 3.7',
                 'Programming Language :: Python :: 3.8',
                 'Programming Language :: Python :: 3.9'],

    keywords='pyiron',
    packages=find_packages(exclude=["*tests*", "*docs*", "*binder*", "*conda*", "*notebooks*", "*.ci_support*"]),
    install_requires=[
        'molmod==1.4.8',
        'numpy==1.26.2',
<<<<<<< HEAD
        'pyiron_atomistics==0.3.10',
        'spglib==2.2.0',
=======
        'pyiron_atomistics==0.3.12',
        'spglib==2.1.0',
>>>>>>> 6204abd2
        'scipy==1.11.4',
        'quickff==2.2.4',
        'tamkin==1.2.6',
        'yaff==1.6.0'
    ],
    cmdclass=versioneer.get_cmdclass(),

    )<|MERGE_RESOLUTION|>--- conflicted
+++ resolved
@@ -33,13 +33,8 @@
     install_requires=[
         'molmod==1.4.8',
         'numpy==1.26.2',
-<<<<<<< HEAD
-        'pyiron_atomistics==0.3.10',
+        'pyiron_atomistics==0.3.12',
         'spglib==2.2.0',
-=======
-        'pyiron_atomistics==0.3.12',
-        'spglib==2.1.0',
->>>>>>> 6204abd2
         'scipy==1.11.4',
         'quickff==2.2.4',
         'tamkin==1.2.6',
