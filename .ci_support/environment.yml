--- conflicted
+++ resolved
@@ -5,13 +5,8 @@
   - coverage
   - codacy-coverage
   - molmod =1.4.8
-<<<<<<< HEAD
-  - numpy =1.20.3
+  - numpy =1.21.0
   - pyiron_atomistics =0.2.17
-=======
-  - numpy =1.21.0
-  - pyiron_atomistics =0.2.16
->>>>>>> f1318ab9
   - scipy =1.7.0
   - spglib =1.16.1
   - quickff =2.2.4
