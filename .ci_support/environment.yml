channels:
- conda-forge
dependencies:
- coveralls
- coverage
<<<<<<< HEAD
- codacy-coverage
- atomistics =0.1.24
=======
>>>>>>> 33042615
- molmod =1.4.8
- numpy =1.26.4
- pyiron_atomistics =0.5.0
- maggma =0.60.2
- scipy =1.12.0
- spglib =2.3.1
- quickff =2.2.4
- tamkin =1.2.6
- yaff =1.6.0<|MERGE_RESOLUTION|>--- conflicted
+++ resolved
@@ -3,11 +3,7 @@
 dependencies:
 - coveralls
 - coverage
-<<<<<<< HEAD
-- codacy-coverage
 - atomistics =0.1.24
-=======
->>>>>>> 33042615
 - molmod =1.4.8
 - numpy =1.26.4
 - pyiron_atomistics =0.5.0
